--- conflicted
+++ resolved
@@ -72,8 +72,5 @@
 .cache
 notebook
 build
-<<<<<<< HEAD
 openvr
-=======
-dist
->>>>>>> 1e23d9df
+dist