import pybullet as p
import uuid
import time
import atexit
import traceback
import multiprocessing
from io import BytesIO
from PIL import Image
import numpy as np
from gibson2.render.mesh_renderer.mesh_renderer_settings import MeshRendererSettings
from gibson2.utils.utils import parse_config
import os
import gibson2
from gibson2.task.task_base import iGTNTask
from gibson2.scenes.igibson_indoor_scene import InteractiveIndoorScene
from gibson2.scenes.gibson_indoor_scene import StaticIndoorScene
from gibson2.simulator import Simulator
from tasknet.logic_base import UncontrolledCategoryError
from tasknet.parsing import construct_full_pddl
import tasknet
import json
import sys
from flask_apscheduler import APScheduler
from flask_cors import CORS
from flask import Flask, render_template, Response, request, session


interactive = True
NUM_REQUIRED_SUCCESSFUL_SCENES = 3


class ProcessPyEnvironment(object):
    """Step a single env in a separate process for lock free paralellism."""

    # Message types for communication via the pipe.
    _READY = 1
    _ACCESS = 2
    _CALL = 3
    _RESULT = 4
    _EXCEPTION = 5
    _CLOSE = 6

    def __init__(self, env_constructor):
        self._env_constructor = env_constructor

        self.last_active_time = time.time()

    def start(self):
        """Start the process."""
        self._conn, conn = multiprocessing.Pipe()
        self._process = multiprocessing.Process(target=self._worker,
                                                args=(conn, self._env_constructor))
        atexit.register(self.close)
        self.last_active_time = time.time()
        self._process.start()
        result = self._conn.recv()
        self.last_active_time = time.time()
        if isinstance(result, Exception):
            self._conn.close()
            self._process.join(5)
            raise result
        assert result is self._READY, result

    def __getattr__(self, name):
        """Request an attribute from the environment.
        Note that this involves communication with the external process, so it can
        be slow.

        :param name: attribute to access.
        :return: value of the attribute.
        """
        print('gettinng', name)
        self._conn.send((self._ACCESS, name))
        return self._receive()

    def call(self, name, *args, **kwargs):
        """Asynchronously call a method of the external environment.

        :param name: name of the method to call.
        :param args: positional arguments to forward to the method.
        :param kwargs: keyword arguments to forward to the method.
        :return: promise object that blocks and provides the return value when called.
        """
        payload = name, args, kwargs
        self._conn.send((self._CALL, payload))
        return self._receive

    def close(self):
        """Send a close message to the external process and join it."""
        try:
            self._conn.send((self._CLOSE, None))
            self._conn.close()
        except IOError:
            # The connection was already closed.
            pass
        self._process.join(5)

    def step(self, action, blocking=True):
        """Step the environment.

        :param action: the action to apply to the environment.
        :param blocking: whether to wait for the result.
        :return: (next_obs, reward, done, info) tuple when blocking, otherwise callable that returns that tuple
        """
        promise = self.call('step', action)
        if blocking:
            return promise()
        else:
            return promise

    def reset(self, blocking=True):
        """Reset the environment.

        :param blocking: whether to wait for the result.
        :return: next_obs when blocking, otherwise callable that returns next_obs
        """
        promise = self.call('reset')
        if blocking:
            return promise()
        else:
            return promise

    def sample(self, pddl, blocking=True):
        """Run a sampling in the environment

        :param pddl (str): the pddl being sampled in the environment
        :param blocking (bool): whether to wait for the result
        :return (bool, dict): (success, feedback) from the sampling process
        """
        self.last_active_time = time.time()
        promise = self.call("sample", pddl)
        self.last_active_time = time.time()
        if blocking:
            return promise()
        else:
            return promise

    def _receive(self):
        """Wait for a message from the worker process and return its payload.

        :raise Exception: an exception was raised inside the worker process.
        :raise KeyError: the reveived message is of an unknown type.

        :return: payload object of the message.
        """
        message, payload = self._conn.recv()
        # Re-raise exceptions in the main process.
        if message == self._EXCEPTION:
            stacktrace = payload
            raise Exception(stacktrace)
        if message == self._RESULT:
            return payload
        self.close()
        raise KeyError(
            'Received message of unexpected type {}'.format(message))

    def _worker(self, conn, env_constructor):
        """The process waits for actions and sends back environment results.

        :param conn: connection for communication to the main process.
        :param env_constructor: env_constructor for the OpenAI Gym environment.


        :raise KeyError: when receiving a message of unknown type.
        """
        try:
            np.random.seed()
            env = env_constructor()
            conn.send(self._READY)    # Ready.
            while True:
                try:
                    # Only block for short times to have keyboard exceptions be raised.
                    if not conn.poll(0.1):
                        continue
                    message, payload = conn.recv()
                except (EOFError, KeyboardInterrupt):
                    break
                if message == self._ACCESS:
                    name = payload
                    result = getattr(env, name)
                    conn.send((self._RESULT, result))
                    continue
                if message == self._CALL:
                    name, args, kwargs = payload
                    if name == 'step' or name == 'reset' or name == "sample":
                        result = getattr(env, name)(*args, **kwargs)
                    conn.send((self._RESULT, result))
                    continue
                if message == self._CLOSE:
                    getattr(env, 'close')()
                    assert payload is None
                    break
                raise KeyError(
                    'Received message of unknown type {}'.format(message))
        except Exception:    # pylint: disable=broad-except
            etype, evalue, tb = sys.exc_info()
            stacktrace = ''.join(traceback.format_exception(etype, evalue, tb))
            message = 'Error in environment process: {}'.format(stacktrace)
            conn.send((self._EXCEPTION, stacktrace))
        finally:
            conn.close()


class ToyEnv(object):
    def __init__(self):
        config = parse_config(os.path.join(
            gibson2.example_config_path, 'turtlebot_demo.yaml'))
        hdr_texture = os.path.join(
            gibson2.ig_dataset_path, 'scenes', 'background', 'probe_02.hdr')
        hdr_texture2 = os.path.join(
            gibson2.ig_dataset_path, 'scenes', 'background', 'probe_03.hdr')
        light_modulation_map_filename = os.path.join(
            gibson2.ig_dataset_path, 'scenes', 'Rs_int', 'layout', 'floor_lighttype_0.png')
        background_texture = os.path.join(
            gibson2.ig_dataset_path, 'scenes', 'background', 'urban_street_01.jpg')

        settings = MeshRendererSettings(enable_shadow=False, enable_pbr=False)

        self.s = Simulator(mode='headless', image_width=400,
                           image_height=400, rendering_settings=settings)
        scene = StaticIndoorScene('Rs')
        self.s.import_scene(scene)
        # self.s.import_ig_scene(scene)

    def step(self, a):
        self.s.step()
        frame = self.s.renderer.render_robot_cameras(modes=('rgb'))[0]
        return frame

    def close(self):
        self.s.disconnect()


class ToyEnvInt(object):
    def __init__(self, scene='Rs_int'):
<<<<<<< HEAD
        self.task = iGTNTask('sampling_test', task_instance=4)

        self.task.initialize_simulator(
            scene_id=scene,
            mode='headless',
            load_clutter=False,
            should_debug_sampling=False,
            scene_kwargs={},
            online_sampling=False,
            offline_sampling=False,
        )
        self.state_id = p.saveState()
=======
        # TODO this config may need to change 
        config = parse_config(os.path.join(gibson2.example_config_path, 'turtlebot_demo.yaml'))
        hdr_texture = os.path.join(
            gibson2.ig_dataset_path, 'scenes', 'background', 'probe_02.hdr')
        hdr_texture2 = os.path.join(
            gibson2.ig_dataset_path, 'scenes', 'background', 'probe_03.hdr')
        light_modulation_map_filename = os.path.join(
            gibson2.ig_dataset_path, 'scenes', 'Rs_int', 'layout', 'floor_lighttype_0.png')
        background_texture = os.path.join(
            gibson2.ig_dataset_path, 'scenes', 'background', 'urban_street_01.jpg')

        self.scene_id = scene
        scene = InteractiveIndoorScene(
            scene, texture_randomization=False, object_randomization=False)
        #scene._set_first_n_objects(5)
        scene.open_all_doors()

        settings = MeshRendererSettings(env_texture_filename=hdr_texture,
                                        env_texture_filename2=hdr_texture2,
                                        env_texture_filename3=background_texture,
                                        light_modulation_map_filename=light_modulation_map_filename,
                                        enable_shadow=True, msaa=True,
                                        light_dimming_factor=1.0,
                                        optimized=True,
                                        texture_scale=0.1)
        self.s = Simulator(mode='headless', image_width=400,
                      image_height=400, rendering_settings=settings)
        self.s.import_ig_scene(scene)
>>>>>>> f365b719

        # self.last_active_time = time.time()

    def step(self, a):
        pass

    def sample(self, pddl):
        try:
<<<<<<< HEAD
            self.task.update_problem(
                "tester", "tester", predefined_problem=pddl)
=======
            init_success = igtn_task.initialize_simulator(simulator=self.s, 
                        scene_id=self.scene_id, 
                        online_sampling=True)
            goal_success = True                    # TODO implement and update 
            init_feedback = "Initial conditions are good to go!" if init_success else "Initial conditions don't work."      # TODO update
            goal_feedback = "Goal conditions are good to go!" if goal_success else "Goal conditions don't work"             # TODO update 
>>>>>>> f365b719
        except UncontrolledCategoryError:
            accept_scene = False
            feedback = {
                'init_success': 'untested',
                'goal_success': 'no',
                'init_feedback': 'Cannot check until goal state is fixed.'
                'goal_feedback': 'Goal state has uncontrolled categories.'
            }
            self.last_active_time = time.time()
            return accept_scene, feedback

        accept_scene, feedback = self.task.check_scene()
        if not accept_scene:
            self.last_active_time = time.time()
            return accept_scene, feedback

        accept_scene, feedback = self.task.sample()
        if not accept_scene:
            self.last_active_time = time.time()
            return accept_scene, feedback

        for sim_obj in self.task.newly_added_objects:
            self.task.scene.remove_object(sim_obj)
            for id in sim_obj.body_ids:
                p.removeBody(id)
        p.restoreState(self.state_id)

        self.last_active_time = time.time()
        return accept_scene, feedback

 def close(self):
      self.task.simulator.disconnect()


class iGFlask(Flask):
    def __init__(self, args, **kwargs):
        super(iGFlask, self).__init__(args, **kwargs)
        self.action = {}
        self.envs = {}
        self.envs_inception_time = {}
        self.envs_last_use_time = {}

    def cleanup(self):
        # TODO change this to allow people to make the conditions
        for k, v in self.envs_inception_time.items():
            if time.time() - v > 200:
                # clean up an old environment
                self.stop_env(k)

    def prepare_env(self, uuid, scene):
        # self.cleanup()
        def env_constructor():
            if interactive:
                return ToyEnvInt(scene=scene)
            else:
                return ToyEnv()
        self.envs[uuid] = ProcessPyEnvironment(env_constructor)
        self.envs[uuid].start()
        self.envs_inception_time[uuid] = time.time()
        self.envs_last_use_time[uuid] = time.time()
<<<<<<< HEAD

    def periodic_cleanup(self):
        print("Starting periodic cleanup")
        for uid, env in self.envs:
            last_active_time = env.last_active_time
            print(
                f"uuid: {uid}, time since last use: {int(time.time() - last_active_time)}")
            if time.time() - last_active_time > 60:                   # TODO magic number
=======
    
    def periodic_cleanup(self, periodic_cleanup_interval=PERIODIC_CLEANUP_INTERVAL):
        for uid, env in self.envs.items():
            last_active_time = env.last_active_time
            print(f"uuid: {uid}, time since last use: {int(time.time() - last_active_time)}")
            if time.time() - last_active_time > periodic_cleanup_interval:                   
>>>>>>> f365b719
                print("stale uuid:", uid)
                self.stop_env(uid)

    # TODO how to update envs_last_use_time? Maybe make it a field in
    #   the ToyEnvInt or ProcessPyEnv and update it while some call is running?

    def stop_env(self, uuid):
        self.envs[uuid].close()
        del self.envs[uuid]
        del self.envs_inception_time[uuid]
        del self.envs_last_use_time[uuid]


app = iGFlask(__name__)
CORS(app)
scheduler = APScheduler()
scheduler.init_app(app)
scheduler.start()


########### REQUEST HANDLERS ###########

@app.route('/', methods=["POST"])
def index():
    id = uuid.uuid4()
    return render_template('index.html', uuid=id)


@app.route("/setup", methods=["POST"])
def setup():
    """Set up the three environments when requested by annotation React app"""
    scenes = json.loads(request.data)       # TODO check what this looks like
    ids = [str(uuid.uuid4()) for __ in range(len(scenes))]
    for scene, unique_id in zip(scenes, ids):
        # TODO uncomment when basic infra is done
        app.prepare_env(unique_id, scene)
        print(f"Instantiated {scene} with uuid {unique_id}")

    return Response(json.dumps({"uuids": ids}))

    # TODO need to send uuids to the upcoming POSTs somehow, I guess in the response


@app.route("/check_sampling", methods=["POST"])
def check_sampling():
    """Check PDDL sent by React app in all three relevant scenes 

    :return (Response): response indicating success of sampling in all three 
                         scenes, feedback given from each 
    """
    # Prepare data
    data = json.loads(request.data)
    atus_activity = data["activityName"]
    init_state = data["initialConditions"]
    goal_state = data["goalConditions"]
    object_list = data["objectList"]
    # pddl = init_state + goal_state + object_list        # TODO fix using existing utils
    pddl = construct_full_pddl(
        atus_activity,
        "feasibility_check",
        object_list,
        init_state,
        goal_state)
    ids = data["uuids"]

    # Try sampling
    num_successful_scenes = 0
    feedback_instances = []
    for unique_id in ids:
        success, feedback = app.envs[unique_id].sample(pddl)
        if success:
            num_successful_scenes += 1
        '''
        init_success, goal_success: one of the three values ['yes', 'no', 'untested']
        init_feedback, goal_feedback: feedback for the initial and goal conditions. They will be empty strings
        if the conditions are not tested or the conditions are sampled successfully.
        '''
        feedback_instances.append(
            (feedback['init_success'], feedback['goal_success'], feedback['init_feedback'], feedback['goal_feedback']))
    success = num_successful_scenes >= min(
        NUM_REQUIRED_SUCCESSFUL_SCENES, len(ids))
    feedback = str(feedback_instances)      # TODO make prettier

    return Response(json.dumps({"success": success, "feedback": feedback}))


@app.route("/teardown", methods=["POST"])
def teardown():
    """Tear down the three environments created for this instance of the React app"""
    data = json.loads(request.data)
    unique_ids = data["uuids"]
    for unique_id in unique_ids:
        app.stop_env(unique_id)
        print(f"uuid {unique_id} stopped")

    # TODO need anything else?
    return Response(json.dumps({"success": True}))


########### PERIODIC CLEANUP ###########

<<<<<<< HEAD
def periodic_cleanup():
=======
PERIODIC_CLEANUP_TASK_ID = "interval-task-id"
PERIODIC_CLEANUP_INTERVAL = 3600

def periodic_cleanup(): 
>>>>>>> f365b719
    app.periodic_cleanup()


scheduler.add_job(
    id=PERIODIC_CLEANUP_TASK_ID,
    func=periodic_cleanup,
    seconds=5,
    trigger="interval"
)


if __name__ == '__main__':
    port = int(sys.argv[1])
    # app.run(host="0.0.0.0", port=port, debug=True)
    app.run(host="0.0.0.0", port=port)<|MERGE_RESOLUTION|>--- conflicted
+++ resolved
@@ -233,7 +233,6 @@
 
 class ToyEnvInt(object):
     def __init__(self, scene='Rs_int'):
-<<<<<<< HEAD
         self.task = iGTNTask('sampling_test', task_instance=4)
 
         self.task.initialize_simulator(
@@ -246,36 +245,6 @@
             offline_sampling=False,
         )
         self.state_id = p.saveState()
-=======
-        # TODO this config may need to change 
-        config = parse_config(os.path.join(gibson2.example_config_path, 'turtlebot_demo.yaml'))
-        hdr_texture = os.path.join(
-            gibson2.ig_dataset_path, 'scenes', 'background', 'probe_02.hdr')
-        hdr_texture2 = os.path.join(
-            gibson2.ig_dataset_path, 'scenes', 'background', 'probe_03.hdr')
-        light_modulation_map_filename = os.path.join(
-            gibson2.ig_dataset_path, 'scenes', 'Rs_int', 'layout', 'floor_lighttype_0.png')
-        background_texture = os.path.join(
-            gibson2.ig_dataset_path, 'scenes', 'background', 'urban_street_01.jpg')
-
-        self.scene_id = scene
-        scene = InteractiveIndoorScene(
-            scene, texture_randomization=False, object_randomization=False)
-        #scene._set_first_n_objects(5)
-        scene.open_all_doors()
-
-        settings = MeshRendererSettings(env_texture_filename=hdr_texture,
-                                        env_texture_filename2=hdr_texture2,
-                                        env_texture_filename3=background_texture,
-                                        light_modulation_map_filename=light_modulation_map_filename,
-                                        enable_shadow=True, msaa=True,
-                                        light_dimming_factor=1.0,
-                                        optimized=True,
-                                        texture_scale=0.1)
-        self.s = Simulator(mode='headless', image_width=400,
-                      image_height=400, rendering_settings=settings)
-        self.s.import_ig_scene(scene)
->>>>>>> f365b719
 
         # self.last_active_time = time.time()
 
@@ -284,17 +253,8 @@
 
     def sample(self, pddl):
         try:
-<<<<<<< HEAD
             self.task.update_problem(
                 "tester", "tester", predefined_problem=pddl)
-=======
-            init_success = igtn_task.initialize_simulator(simulator=self.s, 
-                        scene_id=self.scene_id, 
-                        online_sampling=True)
-            goal_success = True                    # TODO implement and update 
-            init_feedback = "Initial conditions are good to go!" if init_success else "Initial conditions don't work."      # TODO update
-            goal_feedback = "Goal conditions are good to go!" if goal_success else "Goal conditions don't work"             # TODO update 
->>>>>>> f365b719
         except UncontrolledCategoryError:
             accept_scene = False
             feedback = {
@@ -355,23 +315,12 @@
         self.envs[uuid].start()
         self.envs_inception_time[uuid] = time.time()
         self.envs_last_use_time[uuid] = time.time()
-<<<<<<< HEAD
-
-    def periodic_cleanup(self):
-        print("Starting periodic cleanup")
-        for uid, env in self.envs:
-            last_active_time = env.last_active_time
-            print(
-                f"uuid: {uid}, time since last use: {int(time.time() - last_active_time)}")
-            if time.time() - last_active_time > 60:                   # TODO magic number
-=======
     
     def periodic_cleanup(self, periodic_cleanup_interval=PERIODIC_CLEANUP_INTERVAL):
         for uid, env in self.envs.items():
             last_active_time = env.last_active_time
             print(f"uuid: {uid}, time since last use: {int(time.time() - last_active_time)}")
             if time.time() - last_active_time > periodic_cleanup_interval:                   
->>>>>>> f365b719
                 print("stale uuid:", uid)
                 self.stop_env(uid)
 
@@ -473,14 +422,10 @@
 
 ########### PERIODIC CLEANUP ###########
 
-<<<<<<< HEAD
-def periodic_cleanup():
-=======
 PERIODIC_CLEANUP_TASK_ID = "interval-task-id"
 PERIODIC_CLEANUP_INTERVAL = 3600
 
 def periodic_cleanup(): 
->>>>>>> f365b719
     app.periodic_cleanup()
 
 
