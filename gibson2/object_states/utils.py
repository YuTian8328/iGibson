--- conflicted
+++ resolved
@@ -34,10 +34,6 @@
         orientation = [0, 0, 0, 1]
 
     objBorientation = objB.get_orientation()
-    orientation = quat_from_matrix(matrix_from_quat(objBorientation) @ matrix_from_quat(orientation))
-    objA.set_position_orientation([100, 100, 100], orientation)
-<<<<<<< HEAD
-=======
     # objBorientation = objB.get_orientation()
     # orientation = quat_from_matrix(
     #     matrix_from_quat(objBorientation) @ matrix_from_quat(orientation))
@@ -45,7 +41,6 @@
     objA.force_wakeup()
     objB.force_wakeup()
 
->>>>>>> 5fbdbdae
     state_id = p.saveState()
     for i in range(max_trials):
         random_idx = np.random.randint(
