--- conflicted
+++ resolved
@@ -12,20 +12,10 @@
 
 class DemoInteractive(object):
     def __init__(self):
-<<<<<<< HEAD
-        self.download_assets()
-
-    def download_assets(self):
-        if not os.path.exists(gibson2.assets_path):
-            os.system('wget https://storage.googleapis.com/gibsonassets/assets_gibson_v2.tar.gz -O /tmp/assets_gibson_v2.tar.gz')
-            os.system('tar -zxf /tmp/assets_gibson_v2.tar.gz --directory {}'.format(os.path.dirname(gibson2.assets_path)))
-
-=======
         download_data()
         self.download_interactive_assets()
-        
+
     def download_interactive_assets(self):
->>>>>>> 3479af05
         if not os.path.exists(gibson2.dataset_path):
             os.makedirs(gibson2.dataset_path)
         if not os.path.exists(os.path.join(gibson2.dataset_path, 'Rs_interactive')):
@@ -33,7 +23,7 @@
             os.system('tar -zxf /tmp/Rs_interactive.tar.gz --directory {}'.format(gibson2.dataset_path))
 
     def run_demo(self):
-        config = parse_config(os.path.join(gibson2.assets_path,'turtlebot_p2p_nav_house.yaml'))
+        config = parse_config(os.path.join(gibson2.assets_path, '../../examples/configs/turtlebot_p2p_nav.yaml'))
         s = Simulator(mode='gui', image_width=700, image_height=700)
         model_path = os.path.join(gibson2.dataset_path, 'Rs_interactive', 'rs_interactive.urdf')
         scene = InteractiveBuildingScene(model_path)
@@ -48,6 +38,5 @@
         s.disconnect()
 
 
-
 if __name__ == "__main__":
     DemoInteractive().run_demo()